<?php
/* Based on PHPSECLIB: https://github.com/phpseclib/phpseclib/blob/master/phpseclib/File/ASN1.php */

namespace vakata\asn1;

use DateTime;

/**
 * A class handling ASN1 encoding / decoding.
 */
class ASN1
{
    const CLASS_UNIVERSAL        = 0;
    const CLASS_APPLICATION      = 1;
    const CLASS_CONTEXT_SPECIFIC = 2;
    const CLASS_PRIVATE          = 3;

    const TYPE_BOOLEAN           = 1;
    const TYPE_INTEGER           = 2;
    const TYPE_BIT_STRING        = 3;
    const TYPE_OCTET_STRING      = 4;
    const TYPE_NULL              = 5;
    const TYPE_OBJECT_IDENTIFIER = 6;
    const TYPE_OBJECT_DESCRIPTOR = 7;
    const TYPE_INSTANCE_OF       = 8; // EXTERNAL
    const TYPE_REAL              = 9;
    const TYPE_ENUMERATED        = 10;
    const TYPE_EMBEDDED          = 11;
    const TYPE_UTF8_STRING       = 12;
    const TYPE_RELATIVE_OID      = 13;
    const TYPE_SEQUENCE          = 16; // SEQUENCE OF
    const TYPE_SET               = 17; // SET OF
    const TYPE_NUMERIC_STRING    = 18;
    const TYPE_PRINTABLE_STRING  = 19;
    const TYPE_TELETEX_STRING    = 20; // T61String
    const TYPE_VIDEOTEX_STRING   = 21;
    const TYPE_IA5_STRING        = 22;
    const TYPE_UTC_TIME          = 23;
    const TYPE_GENERALIZED_TIME  = 24;
    const TYPE_GRAPHIC_STRING    = 25;
    const TYPE_VISIBLE_STRING    = 26; // ISO646String
    const TYPE_GENERAL_STRING    = 27;
    const TYPE_UNIVERSAL_STRING  = 28;
    const TYPE_CHARACTER_STRING  = 29;
    const TYPE_BMP_STRING        = 30;
    const TYPE_CHOICE            = -1;
    const TYPE_ANY               = -2;
    const TYPE_ANY_RAW           = -3;
    const TYPE_ANY_SKIP          = -4;
    const TYPE_ANY_DER           = -5;

    public static $oids = [
        'sha1' =>                 '1.3.14.3.2.26',
        'sha256' =>               '2.16.840.1.101.3.4.2.1',
        'sha384' =>               '2.16.840.1.101.3.4.2.2',
        'sha512' =>               '2.16.840.1.101.3.4.2.3',
        'sha224' =>               '2.16.840.1.101.3.4.2.4',
        'md5' =>                  '1.2.840.113549.2.5',
        'md2' =>                  '1.3.14.7.2.2.1',
        'ripemd160' =>            '1.3.36.3.2.1',
        'MD4withRSA' =>           '1.2.840.113549.1.1.3',
        'SHA1withECDSA' =>        '1.2.840.10045.4.1',
        'SHA224withECDSA' =>      '1.2.840.10045.4.3.1',
        'SHA256withECDSA' =>      '1.2.840.10045.4.3.2',
        'SHA384withECDSA' =>      '1.2.840.10045.4.3.3',
        'SHA512withECDSA' =>      '1.2.840.10045.4.3.4',
        'dsa' =>                  '1.2.840.10040.4.1',
        'SHA1withDSA' =>          '1.2.840.10040.4.3',
        'SHA224withDSA' =>        '2.16.840.1.101.3.4.3.1',
        'SHA256withDSA' =>        '2.16.840.1.101.3.4.3.2',
        'rsaEncryption' =>        '1.2.840.113549.1.1.1',
        'countryName' =>          '2.5.4.6',
        'organization' =>         '2.5.4.10',
        'organizationalUnit' =>   '2.5.4.11',
        'stateOrProvinceName' =>  '2.5.4.8',
        'locality' =>             '2.5.4.7',
        'commonName' =>           '2.5.4.3',
        'subjectKeyIdentifier' => '2.5.29.14',
        'keyUsage' =>             '2.5.29.15',
        'subjectAltName' =>       '2.5.29.17',
        'basicConstraints' =>     '2.5.29.19',
        'nameConstraints' =>      '2.5.29.30',
        'cRLDistributionPoints' =>'2.5.29.31',
        'certificatePolicies' =>  '2.5.29.32',
        'authorityKeyIdentifier'=>'2.5.29.35',
        'policyConstraints' =>    '2.5.29.36',
        'extKeyUsage' =>          '2.5.29.37',
        'authorityInfoAccess' =>  '1.3.6.1.5.5.7.1.1',
        'anyExtendedKeyUsage' =>  '2.5.29.37.0',
        'serverAuth' =>           '1.3.6.1.5.5.7.3.1',
        'clientAuth' =>           '1.3.6.1.5.5.7.3.2',
        'codeSigning' =>          '1.3.6.1.5.5.7.3.3',
        'emailProtection' =>      '1.3.6.1.5.5.7.3.4',
        'timeStamping' =>         '1.3.6.1.5.5.7.3.8',
        'ocspSigning' =>          '1.3.6.1.5.5.7.3.9',
        'ecPublicKey' =>          '1.2.840.10045.2.1',
        'secp256r1' =>            '1.2.840.10045.3.1.7',
        'secp256k1' =>            '1.3.132.0.10',
        'secp384r1' =>            '1.3.132.0.34',
        'pkcs5PBES2' =>           '1.2.840.113549.1.5.13',
        'pkcs5PBKDF2' =>          '1.2.840.113549.1.5.12',
        'des-EDE3-CBC' =>         '1.2.840.113549.3.7',
        'data' =>                 '1.2.840.113549.1.7.1', // CMS data
        'signed-data' =>          '1.2.840.113549.1.7.2', // CMS signed-data
        'enveloped-data' =>       '1.2.840.113549.1.7.3', // CMS enveloped-data
        'digested-data' =>        '1.2.840.113549.1.7.5', // CMS digested-data
        'encrypted-data' =>       '1.2.840.113549.1.7.6', // CMS encrypted-data
        'authenticated-data' =>   '1.2.840.113549.1.9.16.1.2', // CMS authenticated-data
        'tstinfo' =>              '1.2.840.113549.1.9.16.1.4', // RFC3161 TSTInfo,
        'pkix' => '1.3.6.1.5.5.7',
        'pe' => '1.3.6.1.5.5.7.1',
        'qt' => '1.3.6.1.5.5.7.2',
        'kp' => '1.3.6.1.5.5.7.3',
        'ad' => '1.3.6.1.5.5.7.48',
        'cps' => '1.3.6.1.5.5.7.2.1',
        'unotice' => '1.3.6.1.5.5.7.2.2',
        'ocsp' =>'a1.3.6.1.5.5.7.48.1',
        'caIssuers' => '1.3.6.1.5.5.7.48.2',
        'timeStamping' => '1.3.6.1.5.5.7.48.3',
        'caRepository' => '1.3.6.1.5.5.7.48.5',
        'at' => '2.5.4',
        'name' => '2.5.4.41',
        'surname' => '2.5.4.4',
        'givenName' => '2.5.4.42',
        'initials' => '2.5.4.43',
        'generationQualifier' => '2.5.4.44',
        'commonName' => '2.5.4.3',
        'localityName' => '2.5.4.7',
        'stateOrProvinceName' => '2.5.4.8',
        'organizationName' => '2.5.4.10',
        'organizationalUnitName' => '2.5.4.11',
        'title' => '2.5.4.12',
        'description' => '2.5.4.13',
        'dnQualifier' => '2.5.4.46',
        'countryName' => '2.5.4.6',
        'serialNumber' => '2.5.4.5',
        'pseudonym' => '2.5.4.65',
        'postalCode' => '2.5.4.17',
        'streetAddress' => '2.5.4.9',
        'uniqueIdentifier' => '2.5.4.45',
        'role' => '2.5.4.72',
        'postalAddress' => '2.5.4.16',
        'domainComponent' => '0.9.2342.19200300.100.1.25',
        'pkcs-9' => '1.2.840.113549.1.9',
        'emailAddress' => '1.2.840.113549.1.9.1',
        'ce' => '2.5.29',
        'authorityKeyIdentifier' => '2.5.29.35',
        'subjectKeyIdentifier' => '2.5.29.14',
        'keyUsage' => '2.5.29.15',
        'privateKeyUsagePeriod' => '2.5.29.16',
        'certificatePolicies' => '2.5.29.32',
        'anyPolicy' => '2.5.29.32.0',
        'policyMappings' => '2.5.29.33',
        'subjectAltName' => '2.5.29.17',
        'issuerAltName' => '2.5.29.18',
        'subjectDirectoryAttributes' => '2.5.29.9',
        'basicConstraints' => '2.5.29.19',
        'nameConstraints' => '2.5.29.30',
        'policyConstraints' => '2.5.29.36',
        'cRLDistributionPoints' => '2.5.29.31',
        'extKeyUsage' => '2.5.29.37',
        'anyExtendedKeyUsage' => '2.5.29.37.0',
        'kp-serverAuth' => '1.3.6.1.5.5.7.3.1',
        'kp-clientAuth' => '1.3.6.1.5.5.7.3.2',
        'kp-codeSigning' => '1.3.6.1.5.5.7.3.3',
        'kp-emailProtection' => '1.3.6.1.5.5.7.3.4',
        'kp-timeStamping' => '1.3.6.1.5.5.7.3.8',
        'kp-OCSPSigning' => '1.3.6.1.5.5.7.3.9',
        'inhibitAnyPolicy' => '2.5.29.54',
        'freshestCRL' => '2.5.29.46',
        'pe-authorityInfoAccess' => '1.3.6.1.5.5.7.1.1',
        'pe-subjectInfoAccess' => '1.3.6.1.5.5.7.1.11',
        'cRLNumber' => '2.5.29.20',
        'issuingDistributionPoint' => '2.5.29.28',
        'deltaCRLIndicator' => '2.5.29.27',
        'cRLReasons' => '2.5.29.21',
        'certificateIssuer' => '2.5.29.29',
        'holdInstructionCode' => '2.5.29.23',
        'holdInstruction' => '1.2.840.10040.2',
        'holdinstruction-none' => '1.2.840.10040.2.1',
        'holdinstruction-callissuer' => '1.2.840.10040.2.2',
        'holdinstruction-reject' => '1.2.840.10040.2.3',
        'invalidityDate' => '2.5.29.24',
        'md2' => '1.2.840.113549.2.2',
        'md5' => '1.2.840.113549.2.5',
        'sha1' => '1.3.14.3.2.26',
        'dsa' => '1.2.840.10040.4.1',
        'dsa-with-sha1' => '1.2.840.10040.4.3',
        'pkcs-1' => '1.2.840.113549.1.1',
        'rsaEncryption' => '1.2.840.113549.1.1.1',
        'md2WithRSAEncryption' => '1.2.840.113549.1.1.2',
        'md5WithRSAEncryption' => '1.2.840.113549.1.1.4',
        'sha1WithRSAEncryption' => '1.2.840.113549.1.1.5',
        'dhpublicnumber' => '1.2.840.10046.2.1',
        'keyExchangeAlgorithm' => '2.16.840.1.101.2.1.1.22',
        'ansi-X9-62' => '1.2.840.10045',
        'ecSigType' => '1.2.840.10045.4',
        'ecdsa-with-SHA1' => '1.2.840.10045.4.1',
        'fieldType' => '1.2.840.10045.1',
        'prime-field' => '1.2.840.10045.1.1',
        'characteristic-two-field' => '1.2.840.10045.1.2',
        'characteristic-two-basis' => '1.2.840.10045.1.2.3',
        'gnBasis' => '1.2.840.10045.1.2.3.1',
        'tpBasis' => '1.2.840.10045.1.2.3.2',
        'ppBasis' => '1.2.840.10045.1.2.3.3',
        'publicKeyType' => '1.2.840.10045.2',
        'ecPublicKey' => '1.2.840.10045.2.1',
        'ellipticCurve' => '1.2.840.10045.3',
        'c-TwoCurve' => '1.2.840.10045.3.0',
        'c2pnb163v1' => '1.2.840.10045.3.0.1',
        'c2pnb163v2' => '1.2.840.10045.3.0.2',
        'c2pnb163v3' => '1.2.840.10045.3.0.3',
        'c2pnb176w1' => '1.2.840.10045.3.0.4',
        'c2pnb191v1' => '1.2.840.10045.3.0.5',
        'c2pnb191v2' => '1.2.840.10045.3.0.6',
        'c2pnb191v3' => '1.2.840.10045.3.0.7',
        'c2pnb191v4' => '1.2.840.10045.3.0.8',
        'c2pnb191v5' => '1.2.840.10045.3.0.9',
        'c2pnb208w1' => '1.2.840.10045.3.0.10',
        'c2pnb239v1' => '1.2.840.10045.3.0.11',
        'c2pnb239v2' => '1.2.840.10045.3.0.12',
        'c2pnb239v3' => '1.2.840.10045.3.0.13',
        'c2pnb239v4' => '1.2.840.10045.3.0.14',
        'c2pnb239v5' => '1.2.840.10045.3.0.15',
        'c2pnb272w1' => '1.2.840.10045.3.0.16',
        'c2pnb304w1' => '1.2.840.10045.3.0.17',
        'c2pnb359v1' => '1.2.840.10045.3.0.18',
        'c2pnb368w1' => '1.2.840.10045.3.0.19',
        'c2pnb431r1' => '1.2.840.10045.3.0.20',
        'primeCurve' => '1.2.840.10045.3.1',
        'prime192v1' => '1.2.840.10045.3.1.1',
        'prime192v2' => '1.2.840.10045.3.1.2',
        'prime192v3' => '1.2.840.10045.3.1.3',
        'prime239v1' => '1.2.840.10045.3.1.4',
        'prime239v2' => '1.2.840.10045.3.1.5',
        'prime239v3' => '1.2.840.10045.3.1.6',
        'prime256v1' => '1.2.840.10045.3.1.7',
        'RSAES-OAEP' => '1.2.840.113549.1.1.7',
        'pSpecified' => '1.2.840.113549.1.1.9',
        'RSASSA-PSS' => '1.2.840.113549.1.1.10',
        'mgf1' => '1.2.840.113549.1.1.8',
        'sha224WithRSAEncryption' => '1.2.840.113549.1.1.14',
        'sha256WithRSAEncryption' => '1.2.840.113549.1.1.11',
        'sha384WithRSAEncryption' => '1.2.840.113549.1.1.12',
        'sha512WithRSAEncryption' => '1.2.840.113549.1.1.13',
        'sha224' => '2.16.840.1.101.3.4.2.4',
        'sha256' => '2.16.840.1.101.3.4.2.1',
        'sha384' => '2.16.840.1.101.3.4.2.2',
        'sha512' => '2.16.840.1.101.3.4.2.3',
        'GostR3411-94-with-GostR3410-94' => '1.2.643.2.2.4',
        'GostR3411-94-with-GostR3410-2001' => '1.2.643.2.2.3',
        'GostR3410-2001' => '1.2.643.2.2.20',
        'GostR3410-94' => '1.2.643.2.2.19',
        'netscape' => '2.16.840.1.113730',
        'netscape-cert-extension' => '2.16.840.1.113730.1',
        'netscape-cert-type' => '2.16.840.1.113730.1.1',
        'netscape-comment' => '2.16.840.1.113730.1.13',
        'netscape-ca-policy-url' => '2.16.840.1.113730.1.8',
        'logotype' => '1.3.6.1.5.5.7.1.12',
        'entrustVersInfo' => '1.2.840.113533.7.65.0',
        'verisignPrivate' => '2.16.840.1.113733.1.6.9',
        'unstructuredName' => '1.2.840.113549.1.9.2',
        'challengePassword' => '1.2.840.113549.1.9.7',
        'extensionRequest' => '1.2.840.113549.1.9.14',
        'userid' => '0.9.2342.19200300.100.1.1',
        's/mime' => '1.2.840.113549.1.9.15',
        'unstructuredAddress' => '1.2.840.113549.1.9.8',
        'rc2-cbc' => '1.2.840.113549.3.2',
        'rc4' => '1.2.840.113549.3.4',
        'desCBC' => '1.3.14.3.2.7',
        'qcStatements' => '1.3.6.1.5.5.7.1.3',
        'pkixQCSyntax-v1' => '1.3.6.1.5.5.7.11.1',
        'pkixQCSyntax-v2' => '1.3.6.1.5.5.7.11.2',
        'ipsecEndSystem' => '1.3.6.1.5.5.7.3.5',
        'ipsecTunnel' => '1.3.6.1.5.5.7.3.6',
        'ipsecUser' => '1.3.6.1.5.5.7.3.7',
        'OCSP' => '1.3.6.1.5.5.7.48.1',
        'countryOfCitizenship' => '1.3.6.1.5.5.7.9.4',
        'IPSECProtection' => '1.3.6.1.5.5.8.2.2',
        'telephoneNumber' => '2.5.4.20',
        'organizationIdentifier' => '2.5.4.97'
    ];

    /**
     * Convert a number to base256
     * @param  integer    $number the number to convert
     * @param  integer    $base   the current base of the number (optional, defaults to 10)
     * @return string             the number in base256
     */
    public static function toBase256($number, $base = 10)
    {
        $bin = base_convert($number, $base, 2);
        $res = "";
        $len = ceil(strlen($bin) / 8) * 8;
        $bin = str_pad($bin, $len, "0", STR_PAD_LEFT);
        for ($i = ($len-8); $i >= 0; $i -= 8) {
            $res = chr(base_convert(substr($bin, $i, 8), 2, 10)) . $res;
        }
        return $res;
    }
    /**
     * Convert a number from base256
     * @param  string      $string the number to convert
     * @param  integer     $base   the base to convert to (optional, defaults to 10)
     * @return integer             the converted number
     */
    public static function fromBase256($string, $base = 10)
    {
        $number = "";
        for ($i = 0; $i < strlen($string); $i++) {
            $number .= str_pad(base_convert(ord($string{$i}), 10, 2), 8, "0", STR_PAD_LEFT);
        }
        return $number;
    }

    /**
     * Encode some data to DER using a mapping array.
     * @param  mixed     $source  the data to convert
     * @param  array     $mapping rules to convert by (check the example on https://github.com/vakata/asn1)
     * @return string             raw DER output (base64_encode if needed)
     */
    public static function encodeDER($source, $mapping)
    {
        if (isset($mapping['default']) && $source === $mapping['default']) {
            return '';
        }

        $tag = $mapping['tag'];
        switch ($tag) {
            case static::TYPE_SET:
            case static::TYPE_SEQUENCE:
                $tag |= 0x20; // set the constructed bit
                $value = '';
                if (isset($mapping['min']) && isset($mapping['max'])) {
                    $child = $mapping['children'];
                    foreach ($source as $content) {
                        $temp = static::encodeDER($content, $child);
                        if ($temp === false) {
                            return false;
                        }
                        $value .= $temp;
                    }
                    break;
                }
                if (isset($mapping['repeat'])) {
                    foreach ($source as $content) {
                        $temp = static::encodeDER($content, $mapping['repeat']);
                        if ($temp === false) {
                            return false;
                        }
                        $value .= $temp;
                    }
                } else {
                    foreach ($mapping['children'] as $key => $child) {
                        if (!array_key_exists($key, $source)) {
                            if (!isset($child['optional'])) {
                                return false;
                            }
                            continue;
                        }
                        $temp = static::encodeDER($source[$key], $child);
                        if ($temp === false) {
                            return false;
                        }
                        if ($temp === '') {
                            continue;
                        }
                        $value .= $temp;
                    }
                }
                break;
            case static::TYPE_CHOICE:
                $temp = false;
                foreach ($mapping['children'] as $key => $child) {
                    if (!isset($source[$key])) {
                        continue;
                    }
                    $temp = static::encodeDER($source[$key], $child);
                    if ($temp === false) {
                        return false;
                    }
                    if ($temp === '') {
                        continue;
                    }
                    $tag = ord($temp[0]);
                }
                return $temp;
            case static::TYPE_INTEGER:
            case static::TYPE_ENUMERATED:
                if (!isset($mapping['mapping']) && $mapping['base'] === 16) {
                    $value = hex2bin($source);
                } else {
                    if (!isset($mapping['mapping'])) {
                        $value = static::toBase256($source, $mapping['base'] ?? 10);
                    } else {
                        $value = array_search($source, $mapping['mapping']);
                        if ($value === false) {
                            return false;
                        }
                        $value = static::toBase256($value, $mapping['base'] ?? 10);
                    }
                }
                if (!strlen($value)) {
                    $value = chr(0);
                }
                break;
            case static::TYPE_UTC_TIME:
            case static::TYPE_GENERALIZED_TIME:
                $format = $mapping['tag'] == static::TYPE_UTC_TIME ? 'y' : 'Y';
                $format.= 'mdHis';
                $value = @gmdate($format, strtotime($source)) . 'Z';
                break;
            case static::TYPE_BIT_STRING:
                if (isset($mapping['mapping'])) {
                    $bits = array_fill(0, count($mapping['mapping']), 0);
                    $size = 0;
                    for ($i = 0; $i < count($mapping['mapping']); $i++) {
                        if (in_array($mapping['mapping'][$i], $source)) {
                            $bits[$i] = 1;
                            $size = $i;
                        }
                    }

                    if (isset($mapping['min']) && $mapping['min'] >= 1 && $size < $mapping['min']) {
                        $size = $mapping['min'] - 1;
                    }

                    $offset = 8 - (($size + 1) & 7);
                    $offset = $offset !== 8 ? $offset : 0;

                    $value = chr($offset);

                    for ($i = $size + 1; $i < count($mapping['mapping']); $i++) {
                        unset($bits[$i]);
                    }

                    $bits = implode('', array_pad($bits, $size + $offset + 1, 0));
                    $bytes = explode(' ', rtrim(chunk_split($bits, 8, ' ')));
                    foreach ($bytes as $byte) {
                        $value.= chr(bindec($byte));
                    }

                    break;
                }
                // default to octet string if no mapping is present
            case static::TYPE_OCTET_STRING:
                $value = isset($mapping['raw']) && $mapping['raw'] ? $source : base64_decode($source);
                break;
            case static::TYPE_OBJECT_IDENTIFIER:
                if (!isset($source) && $mapping['optional']) {
                    return;
                }
                $oid = preg_match('(^(\d+\.?)+$)', $source) ?
                    $source :
                    (static::$oids[$source] ?? false);
                if ($oid === false) {
                    throw new ASN1Exception('Invalid OID');
                }
                $value = '';
                $parts = explode('.', $oid);
                $value = chr(40 * $parts[0] + $parts[1]);
                for ($i = 2; $i < count($parts); $i++) {
                    $temp = '';
                    if (!$parts[$i]) {
                        $temp = "\0";
                    } else {
                        while ($parts[$i]) {
                            $temp = chr(0x80 | ($parts[$i] & 0x7F)) . $temp;
                            $parts[$i] >>= 7;
                        }
                        $temp[strlen($temp) - 1] = $temp[strlen($temp) - 1] & chr(0x7F);
                    }
                    $value.= $temp;
                }
                break;
            case static::TYPE_ANY:
                switch (true) {
                    case !isset($source):
                        return static::encodeDER(null, array('tag' => static::TYPE_NULL) + $mapping);
                    case is_int($source):
                        return static::encodeDER($source, array('tag' => static::TYPE_INTEGER) + $mapping);
                    case is_float($source):
                        return static::encodeDER($source, array('tag' => static::TYPE_REAL) + $mapping);
                    case is_bool($source):
                        return static::encodeDER($source, array('tag' => static::TYPE_BOOLEAN) + $mapping);
                    default:
                        throw new ASN1Exception('Unrecognized type');
                }
                break;
            case static::TYPE_NULL:
                $value = '';
                break;
            case static::TYPE_NUMERIC_STRING:
            case static::TYPE_TELETEX_STRING:
            case static::TYPE_PRINTABLE_STRING:
            case static::TYPE_UNIVERSAL_STRING:
            case static::TYPE_UTF8_STRING:
            case static::TYPE_BMP_STRING:
            case static::TYPE_IA5_STRING:
            case static::TYPE_VISIBLE_STRING:
            case static::TYPE_VIDEOTEX_STRING:
            case static::TYPE_GRAPHIC_STRING:
            case static::TYPE_GENERAL_STRING:
                $value = $source;
                break;
            case static::TYPE_BOOLEAN:
                $value = $source ? "\xFF" : "\x00";
                break;
            default:
                throw new ASN1Exception('Mapping provides no type definition');
        }

        return chr($tag) . static::encodeLength(strlen($value)) . $value;
    }

    protected static function encodeLength($length)
    {
        if ($length <= 0x7F) {
            return chr($length);
        }
        $temp = ltrim(pack('N', $length), chr(0));
        return pack('Ca*', 0x80 | strlen($temp), $temp);
    }

    /**
     * Decode DER formatted data.
     * @param  string     $encoded raw DER input
     * @param  array|null $mapping optional mapping to follow (check the example on https://github.com/vakata/asn1)
     * @param  boolean    $raw     optional whether to return raw output or not
     * @return array               the decoded object
     */
<<<<<<< HEAD
    public static function decodeDER($encoded, array $mapping = null, bool $raw = false, bool $meta = false)
=======
    public static function decodeDER($encoded, array $mapping = null, $raw = false)
>>>>>>> ed5ec0d7
    {
        $decoded = static::decode($encoded);
        if (count($decoded) === 1) {
            $decoded = $decoded[0];
        }
        $result = null;
        if ($mapping) {
            if ($meta) {
                static::mapMeta($decoded, $mapping, $result, $encoded);
            } else {
                static::map($decoded, $mapping, $result, $encoded);
            }
        } elseif ($raw) {
            return $decoded;
        } else {
            static::values($decoded, $result);
        }
        return $result;
    }

    protected static function decode($stream, $start = 0)
    {
        if (is_string($stream)) {
            $temp = $stream;
            $stream = fopen('php://temp', 'r+');
            fwrite($stream, $temp);
            rewind($stream);
        }
        $result = [];
        $total = 0;
        while (!feof($stream)) {
            $read = 0;
            $identifier = ord(fread($stream, 1));
            $read += 1;
            $constructed = ($identifier >> 5) & 1; // 6th bit
            $class = ($identifier >> 6) & 3; // 7th and 8th bits
            $tag = $identifier & 31; // first 5 bits

            if ($tag === 31) { // long tag (read each 7 bits until the 8th is 0)
                $tag = 0;
                while (true) {
                    $temp = ord(fread($stream, 1));
                    $read += 1;
                    $tag <<= 7;
                    $tag |= $temp & 127;
                    if (($temp & 128) === 0) {
                        break;
                    }
                }
            }

            $temp = ord(fread($stream, 1));
            $read += 1;
            $length = null;
            if ($temp === 128) {
                // indefinite
                $length = null;
            } elseif ($temp & 128) {
                // long form
                $octets = $temp & 127;
                $length = 0;
                for ($i = 0; $i < $octets; $i++) {
                    $length <<= 8;
                    $length |= ord(fread($stream, 1));
                    $read += 1;
                }
            } else {
                // short form
                $length = $temp;
            }

            $contents = '';
            if ($length === null) {
                while (!feof($stream)) {
                    $oct1 = fread($stream, 1);
                    $oct2 = fread($stream, 1);
                    if (ord($oct1) === 0 && ord($oct2) === 0) {
                        break;
                    }
                    $contents .= $oct1 . $oct2;
                }
                $length = strlen($contents);
            } else {
                if ($length) {
                    $contents = fread($stream, $length);
                }
            }

            if ($class !== static::CLASS_UNIVERSAL) {
                if ($constructed) {
                    $contents = static::decode($contents, $total + $start + $read);
                    if (count($contents) === 1) {
                        $contents = $contents[0];
                    }
                }
            } else {
                switch ($tag) {
                    case static::TYPE_BOOLEAN:
                        $contents = (bool)ord($contents[0]);
                        break;
                    case static::TYPE_INTEGER:
                        $contents = static::fromBase256($contents);
                        break;
                    case static::TYPE_ENUMERATED:
                        $contents = (int)base_convert(static::fromBase256($contents), 2, 10);
                        break;
                    case static::TYPE_REAL:
                        // TODO: read the specs
                        return false;
                    case static::TYPE_BIT_STRING:
                        if ($constructed) {
                            $temp = static::decode($contents, $total + $start + $read);
                            $real = '';
                            for ($i = 0; $i < count($temp) - 1; $i++) {
                                $real .= $temp['contents'];
                            }
                            $real = $temp[count($temp) - 1]['content'][0] . $real . substr($temp[$i]['content'], 1);
                            $contents = $real;
                        }
                        break;
                    case static::TYPE_OCTET_STRING:
                        if ($constructed) {
                            $contents = implode('', array_map(function ($v) {
                                return $v['contents'];
                            }, static::decode($contents, $total + $start + $read)));
                        }
                        break;
                    case static::TYPE_NULL:
                        $contents = null;
                        break;
                    case static::TYPE_SEQUENCE:
                    case static::TYPE_SET:
                        $contents = static::decode($contents, $total + $start + $read);
                        break;
                    case static::TYPE_OBJECT_IDENTIFIER:
                        $real = '';
                        $temp = ord($contents[0]);
                        $real = sprintf('%d.%d', floor($temp / 40), $temp % 40);
                        $obid = 0;
                        // process septets
                        for ($i = 1; $i < strlen($contents); $i++) {
                            $temp = ord($contents[$i]);
                            $obid <<= 7;
                            $obid |= $temp & 0x7F;
                            if (~$temp & 0x80) {
                                $real .= '.' . $obid;
                                $obid = 0;
                            }
                        }
                        $contents = $real;
                        break;
                    case static::TYPE_UTC_TIME:
                    case static::TYPE_GENERALIZED_TIME:
                    case static::TYPE_NUMERIC_STRING:
                    case static::TYPE_PRINTABLE_STRING:
                    case static::TYPE_TELETEX_STRING:
                    case static::TYPE_VIDEOTEX_STRING:
                    case static::TYPE_VISIBLE_STRING:
                    case static::TYPE_IA5_STRING:
                    case static::TYPE_GRAPHIC_STRING:
                    case static::TYPE_GENERAL_STRING:
                    case static::TYPE_UTF8_STRING:
                    case static::TYPE_BMP_STRING:
                    default:
                        break;
                }
            }
            if ($class > 0 || $tag > 0) {
                $result[] = [
                    'class'    => $class,
                    'tag'      => $tag,
                    'start'    => $total + $start,
                    'cstart'   => $total + $start + $read,
                    'clength'  => $length,
                    'length'   => $length + $read,
                    'contents' => $contents
                ];
            }
            $total += $length + $read;
        }

        return $result;
    }

    protected static function map($decoded, $mapping, &$result, $encoded)
    {
        while ($decoded['class'] !== 0 && isset($decoded['contents']) && is_array($decoded['contents'])) {
            $decoded = $decoded['contents'];
        }
        if ($mapping['tag'] === ASN1::TYPE_CHOICE) {
            foreach ($mapping['children'] as $child) {
                if ($decoded['tag'] === $child['tag']) {
                    $mapping = $child;
                    if ($child['value']) {
                        $result = $child['value'];
                        return true;
                    }
                    break;
                }
            }
        }
        if (in_array($mapping['tag'], [ASN1::TYPE_SEQUENCE, ASN1::TYPE_SET]) &&
            in_array($decoded['tag'], [ASN1::TYPE_SEQUENCE, ASN1::TYPE_SET])) {
            $mapping['tag'] = $decoded['tag'];
        }
        if (!in_array($mapping['tag'], [ASN1::TYPE_ANY, ASN1::TYPE_ANY_RAW, ASN1::TYPE_ANY_SKIP, ASN1::TYPE_ANY_DER]) && $mapping['tag'] !== $decoded['tag']) {
            if (!isset($mapping['optional']) || !$mapping['optional']) {
                throw new ASN1Exception('Decoded data does not match mapping');
            }
            return false;
        }
        if ($mapping['tag'] === ASN1::TYPE_ANY && isset($decoded['tag'])) {
            $mapping['tag'] = $decoded['tag'];
        }
        switch ($mapping['tag']) {
            case static::TYPE_ANY_DER:
                $result = substr($encoded, $decoded['start'], $decoded['length']);
                return true;
            case static::TYPE_ANY_SKIP:
                $result = null;
                return true;
            case static::TYPE_ANY_RAW:
                static::values($decoded, $result);
                break;
            case static::TYPE_SET:
                if (isset($mapping['repeat'])) {
                    foreach ($decoded['contents'] as $i => $v) {
                        static::map(
                            isset($decoded['contents'][$i]) ? $decoded['contents'][$i] : null,
                            $mapping['repeat'],
                            $result[$i],
                            $encoded
                        );
                    }
                } else {
                    $temp = $decoded['contents'];
                    foreach ($mapping['children'] as $k => $v) {
                        $result[$k] = null;
                        foreach ($temp as $kk => $vv) {
                            if ($v['tag'] === ASN1::TYPE_ANY || $v['tag'] === $vv['tag']) {
                                if (static::map($vv, $v, $result[$k], $encoded)) {
                                    unset($temp[$kk]);
                                } else {
                                    $result[$k] = null;
                                }
                                break;
                            }
                        }
                        if ($result[$k] === null && (!isset($v['optional']) || !$v['optional'])) {
                            throw new ASN1Exception('Decoded data does not match mapping');
                        }
                    }
                }
                break;
            case static::TYPE_SEQUENCE:
                $result = [];
                $i = 0;
                if (isset($mapping['repeat'])) {
                    foreach ($decoded['contents'] as $i => $v) {
                        static::map(
                            isset($decoded['contents'][$i]) ? $decoded['contents'][$i] : null,
                            $mapping['repeat'],
                            $result[$i],
                            $encoded
                        );
                    }
                } else {
                    foreach ($mapping['children'] as $k => $v) {
                        $result[$k] = null;
                        if (static::map(
                                isset($decoded['contents'][$i]) ? $decoded['contents'][$i] : null,
                                $v,
                                $result[$k],
                                $encoded
                        )) {
                            $i++;
                        }
                    }
                }
                break;
            case static::TYPE_OBJECT_IDENTIFIER:
                $result = array_search($decoded['contents'], static::$oids);
                if ($result === false) {
                    $result = $decoded['contents'];
                }
                break;
            case static::TYPE_OCTET_STRING:
                if (isset($mapping['der']) && $mapping['der']) {
                    $result = static::decodeDER($decoded['contents'], $mapping['mapping'] ?? null);
                } else {
                    $result = base64_encode($decoded['contents']);
                }
                break;
            case static::TYPE_INTEGER:
                $base = isset($mapping['base']) && (int)$mapping['base'] ? (int)$mapping['base'] : 10;
                if ($base < 3) {
                    $result = $decoded['contents'];
                } else {
                    if (strlen($decoded['contents']) > 53 && $base === 16) {
                        $hex = '';
                        for ($i = strlen($decoded['contents']) - 4; $i >= 0; $i-=4) {
                            $hex .= dechex(bindec(substr($decoded['contents'], $i, 4)));
                        }
                        $result = strrev($hex);
                    } else {
                        $temp = base_convert($decoded['contents'], 2, $base);
                        if ($base === 10) {
                            $temp = (int)$temp;
                        }
                        $result = $temp;
                    }
                }
                if (isset($mapping['mapping']) && isset($mapping['mapping'][$result])) {
                    $result = $mapping['mapping'][$result];
                }
                break;
            case static::TYPE_UTC_TIME:
                $content = $decoded['contents'];
                $format = 'YmdHis';
                $matches = [];
                if (preg_match('#^(\d{10})(Z|[+-]\d{4})$#', $content, $matches)) {
                    $content = $matches[1] . '00' . $matches[2];
                }
                $prefix = substr($content, 0, 2) >= 50 ? '19' : '20';
                $content = $prefix . $content;
                if ($content[strlen($content) - 1] == 'Z') {
                    $content = substr($content, 0, -1) . '+0000';
                }
                if (strpos($content, '-') !== false || strpos($content, '+') !== false) {
                    $format.= 'O';
                }
                $result = @DateTime::createFromFormat($format, $content);
                $result = $result ? $result->getTimestamp() : false;
                break;
            case static::TYPE_GENERALIZED_TIME:
                $content = $decoded['contents'];
                $format = 'YmdHis';
                if (strpos($content, '.') !== false) {
                    $format.= '.u';
                }
                if ($content[strlen($content) - 1] == 'Z') {
                    $content = substr($content, 0, -1) . '+0000';
                }
                if (strpos($content, '-') !== false || strpos($content, '+') !== false) {
                    $format.= 'O';
                }
                $result = @DateTime::createFromFormat($format, $content);
                $result = $result ? $result->getTimestamp() : false;
                break;
            default:
                $result = $decoded['contents'];
                if (isset($mapping['mapping']) && isset($mapping['mapping'][$result])) {
                    $result = $mapping['mapping'][$result];
                }
                break;
        }
        return true;
    }

    protected static function mapMeta($decoded, $mapping, &$result, $encoded)
    {
        while ($decoded['class'] !== 0 && isset($decoded['contents']) && is_array($decoded['contents'])) {
            $decoded = $decoded['contents'];
        }
        $result = [
            'raw'    => substr($encoded, $decoded['start'], $decoded['length']),
            'start'  => $decoded['start'],
            'length' => $decoded['length'],
            'tag'    => $decoded['tag'],
            'value'  => []
        ];
        if ($mapping['tag'] === ASN1::TYPE_CHOICE) {
            foreach ($mapping['children'] as $child) {
                if ($decoded['tag'] === $child['tag']) {
                    $mapping = $child;
                    if ($child['value']) {
                        $result['value'] = $child['value'];
                        return true;
                    }
                    break;
                }
            }
        }
        if (in_array($mapping['tag'], [ASN1::TYPE_SEQUENCE, ASN1::TYPE_SET]) &&
            in_array($decoded['tag'], [ASN1::TYPE_SEQUENCE, ASN1::TYPE_SET])) {
            $mapping['tag'] = $decoded['tag'];
        }
        if (!in_array($mapping['tag'], [ASN1::TYPE_ANY, ASN1::TYPE_ANY_RAW, ASN1::TYPE_ANY_SKIP, ASN1::TYPE_ANY_DER]) && $mapping['tag'] !== $decoded['tag']) {
            if (!isset($mapping['optional']) || !$mapping['optional']) {
                throw new ASN1Exception('Decoded data does not match mapping');
            }
            return false;
        }
        if ($mapping['tag'] === ASN1::TYPE_ANY && isset($decoded['tag'])) {
            $mapping['tag'] = $decoded['tag'];
        }
        switch ($mapping['tag']) {
            case static::TYPE_ANY_DER:
                $result['value'] = substr($encoded, $decoded['start'], $decoded['length']);
                return true;
            case static::TYPE_ANY_SKIP:
                $result['value'] = null;
                return true;
            case static::TYPE_ANY_RAW:
                static::values($decoded, $result['value']);
                break;
            case static::TYPE_SET:
                if (isset($mapping['repeat'])) {
                    foreach ($decoded['contents'] as $i => $v) {
                        static::mapMeta(
                            isset($decoded['contents'][$i]) ? $decoded['contents'][$i] : null,
                            $mapping['repeat'],
                            $result['value'][$i],
                            $encoded
                        );
                    }
                } else {
                    $temp = $decoded['contents'];
                    foreach ($mapping['children'] as $k => $v) {
                        $result['value'][$k] = null;
                        foreach ($temp as $kk => $vv) {
                            if ($v['tag'] === ASN1::TYPE_ANY || $v['tag'] === $vv['tag']) {
                                if (static::mapMeta($vv, $v, $result['value'][$k], $encoded)) {
                                    unset($temp[$kk]);
                                } else {
                                    $result['value'][$k] = null;
                                }
                                break;
                            }
                        }
                        if ($result['value'][$k] === null && (!isset($v['optional']) || !$v['optional'])) {
                            throw new ASN1Exception('Decoded data does not match mapping');
                        }
                    }
                }
                break;
            case static::TYPE_SEQUENCE:
                $result['value'] = [];
                $i = 0;
                if (isset($mapping['repeat'])) {
                    foreach ($decoded['contents'] as $i => $v) {
                        static::mapMeta(
                            isset($decoded['contents'][$i]) ? $decoded['contents'][$i] : null,
                            $mapping['repeat'],
                            $result['value'][$i],
                            $encoded
                        );
                    }
                } else {
                    foreach ($mapping['children'] as $k => $v) {
                        $result['value'][$k] = null;
                        if (static::mapMeta(
                                isset($decoded['contents'][$i]) ? $decoded['contents'][$i] : null,
                                $v,
                                $result['value'][$k],
                                $encoded
                        )) {
                            $i++;
                        }
                    }
                }
                break;
            case static::TYPE_OBJECT_IDENTIFIER:
                $result['value'] = array_search($decoded['contents'], static::$oids);
                if ($result['value'] === false) {
                    $result['value'] = $decoded['contents'];
                }
                break;
            case static::TYPE_OCTET_STRING:
                if (isset($mapping['der']) && $mapping['der']) {
                    $result['value'] = static::decodeDER($decoded['contents'], $mapping['mapping'] ?? null, false, true);
                } else {
                    $result['value'] = base64_encode($decoded['contents']);
                }
                break;
            case static::TYPE_INTEGER:
                $base = isset($mapping['base']) && (int)$mapping['base'] ? (int)$mapping['base'] : 10;
                if ($base < 3) {
                    $result['value'] = $decoded['contents'];
                } else {
                    if (strlen($decoded['contents']) > 53 && $base === 16) {
                        $hex = '';
                        for ($i = strlen($decoded['contents']) - 4; $i >= 0; $i-=4) {
                            $hex .= dechex(bindec(substr($decoded['contents'], $i, 4)));
                        }
                        $result['value'] = strrev($hex);
                    } else {
                        $temp = base_convert($decoded['contents'], 2, $base);
                        if ($base === 10) {
                            $temp = (int)$temp;
                        }
                        $result['value'] = $temp;
                    }
                }
                if (isset($mapping['mapping']) && isset($mapping['mapping'][$result['value']])) {
                    $result['value'] = $mapping['mapping'][$result['value']];
                }
                break;
            case static::TYPE_UTC_TIME:
                $content = $decoded['contents'];
                $format = 'YmdHis';
                $matches = [];
                if (preg_match('#^(\d{10})(Z|[+-]\d{4})$#', $content, $matches)) {
                    $content = $matches[1] . '00' . $matches[2];
                }
                $prefix = substr($content, 0, 2) >= 50 ? '19' : '20';
                $content = $prefix . $content;
                if ($content[strlen($content) - 1] == 'Z') {
                    $content = substr($content, 0, -1) . '+0000';
                }
                if (strpos($content, '-') !== false || strpos($content, '+') !== false) {
                    $format.= 'O';
                }
                $result['value'] = @DateTime::createFromFormat($format, $content);
                $result['value'] = $result['value'] ? $result['value']->getTimestamp() : false;
                break;
            case static::TYPE_GENERALIZED_TIME:
                $content = $decoded['contents'];
                $format = 'YmdHis';
                if (strpos($content, '.') !== false) {
                    $format.= '.u';
                }
                if ($content[strlen($content) - 1] == 'Z') {
                    $content = substr($content, 0, -1) . '+0000';
                }
                if (strpos($content, '-') !== false || strpos($content, '+') !== false) {
                    $format.= 'O';
                }
                $result['value'] = @DateTime::createFromFormat($format, $content);
                $result['value'] = $result['value'] ? $result['value']->getTimestamp() : false;
                break;
            default:
                $result['value'] = $decoded['contents'];
                if (isset($mapping['mapping']) && isset($mapping['mapping'][$result['value']])) {
                    $result['value'] = $mapping['mapping'][$result['value']];
                }
                break;
        }
        return true;
    }

    protected static function values($decoded, &$result) {
        while ($decoded['class'] !== 0 &&
            isset($decoded['contents']) &&
            is_array($decoded['contents']) &&
            isset($decoded['contents']['tag'])
        ) {
            $decoded = $decoded['contents'];
        }
        switch ($decoded['tag']) {
            case static::TYPE_SEQUENCE:
            case static::TYPE_SET:
                foreach ($decoded['contents'] as $k => $v) {
                    $result[$k] = null;
                    static::values($v, $result[$k]);
                }
                break;
            case static::TYPE_OBJECT_IDENTIFIER:
                $result = array_search($decoded['contents'], static::$oids);
                if ($result === false) {
                    $result = $decoded['contents'];
                }
                break;
            default:
                $result = $decoded['contents'];
                break;
        }
        return true;
    }
}<|MERGE_RESOLUTION|>--- conflicted
+++ resolved
@@ -529,11 +529,7 @@
      * @param  boolean    $raw     optional whether to return raw output or not
      * @return array               the decoded object
      */
-<<<<<<< HEAD
-    public static function decodeDER($encoded, array $mapping = null, bool $raw = false, bool $meta = false)
-=======
-    public static function decodeDER($encoded, array $mapping = null, $raw = false)
->>>>>>> ed5ec0d7
+    public static function decodeDER($encoded, array $mapping = null, $raw = false, $meta = false)
     {
         $decoded = static::decode($encoded);
         if (count($decoded) === 1) {
