<?php
/* Based on PHPSECLIB: https://github.com/phpseclib/phpseclib/blob/master/phpseclib/File/ASN1.php */

namespace vakata\asn1;

use DateTime;

/**
 * A class handling ASN1 encoding / decoding.
 */
class ASN1
{
    const CLASS_UNIVERSAL        = 0;
    const CLASS_APPLICATION      = 1;
    const CLASS_CONTEXT_SPECIFIC = 2;
    const CLASS_PRIVATE          = 3;

    const TYPE_BOOLEAN           = 1;
    const TYPE_INTEGER           = 2;
    const TYPE_BIT_STRING        = 3;
    const TYPE_OCTET_STRING      = 4;
    const TYPE_NULL              = 5;
    const TYPE_OBJECT_IDENTIFIER = 6;
    const TYPE_OBJECT_DESCRIPTOR = 7;
    const TYPE_INSTANCE_OF       = 8; // EXTERNAL
    const TYPE_REAL              = 9;
    const TYPE_ENUMERATED        = 10;
    const TYPE_EMBEDDED          = 11;
    const TYPE_UTF8_STRING       = 12;
    const TYPE_RELATIVE_OID      = 13;
    const TYPE_SEQUENCE          = 16; // SEQUENCE OF
    const TYPE_SET               = 17; // SET OF
    const TYPE_NUMERIC_STRING    = 18;
    const TYPE_PRINTABLE_STRING  = 19;
    const TYPE_TELETEX_STRING    = 20; // T61String
    const TYPE_VIDEOTEX_STRING   = 21;
    const TYPE_IA5_STRING        = 22;
    const TYPE_UTC_TIME          = 23;
    const TYPE_GENERALIZED_TIME  = 24;
    const TYPE_GRAPHIC_STRING    = 25;
    const TYPE_VISIBLE_STRING    = 26; // ISO646String
    const TYPE_GENERAL_STRING    = 27;
    const TYPE_UNIVERSAL_STRING  = 28;
    const TYPE_CHARACTER_STRING  = 29;
    const TYPE_BMP_STRING        = 30;
    const TYPE_CHOICE            = -1;
    const TYPE_ANY               = -2;
    const TYPE_ANY_RAW           = -3;

    public static $oids = [
        'sha1' =>                 '1.3.14.3.2.26',
        'sha256' =>               '2.16.840.1.101.3.4.2.1',
        'sha384' =>               '2.16.840.1.101.3.4.2.2',
        'sha512' =>               '2.16.840.1.101.3.4.2.3',
        'sha224' =>               '2.16.840.1.101.3.4.2.4',
        'md5' =>                  '1.2.840.113549.2.5',
        'md2' =>                  '1.3.14.7.2.2.1',
        'ripemd160' =>            '1.3.36.3.2.1',
        'MD4withRSA' =>           '1.2.840.113549.1.1.3',
        'SHA1withECDSA' =>        '1.2.840.10045.4.1',
        'SHA224withECDSA' =>      '1.2.840.10045.4.3.1',
        'SHA256withECDSA' =>      '1.2.840.10045.4.3.2',
        'SHA384withECDSA' =>      '1.2.840.10045.4.3.3',
        'SHA512withECDSA' =>      '1.2.840.10045.4.3.4',
        'dsa' =>                  '1.2.840.10040.4.1',
        'SHA1withDSA' =>          '1.2.840.10040.4.3',
        'SHA224withDSA' =>        '2.16.840.1.101.3.4.3.1',
        'SHA256withDSA' =>        '2.16.840.1.101.3.4.3.2',
        'rsaEncryption' =>        '1.2.840.113549.1.1.1',
        'countryName' =>          '2.5.4.6',
        'organization' =>         '2.5.4.10',
        'organizationalUnit' =>   '2.5.4.11',
        'stateOrProvinceName' =>  '2.5.4.8',
        'locality' =>             '2.5.4.7',
        'commonName' =>           '2.5.4.3',
        'subjectKeyIdentifier' => '2.5.29.14',
        'keyUsage' =>             '2.5.29.15',
        'subjectAltName' =>       '2.5.29.17',
        'basicConstraints' =>     '2.5.29.19',
        'nameConstraints' =>      '2.5.29.30',
        'cRLDistributionPoints' =>'2.5.29.31',
        'certificatePolicies' =>  '2.5.29.32',
        'authorityKeyIdentifier'=>'2.5.29.35',
        'policyConstraints' =>    '2.5.29.36',
        'extKeyUsage' =>          '2.5.29.37',
        'authorityInfoAccess' =>  '1.3.6.1.5.5.7.1.1',
        'anyExtendedKeyUsage' =>  '2.5.29.37.0',
        'serverAuth' =>           '1.3.6.1.5.5.7.3.1',
        'clientAuth' =>           '1.3.6.1.5.5.7.3.2',
        'codeSigning' =>          '1.3.6.1.5.5.7.3.3',
        'emailProtection' =>      '1.3.6.1.5.5.7.3.4',
        'timeStamping' =>         '1.3.6.1.5.5.7.3.8',
        'ocspSigning' =>          '1.3.6.1.5.5.7.3.9',
        'ecPublicKey' =>          '1.2.840.10045.2.1',
        'secp256r1' =>            '1.2.840.10045.3.1.7',
        'secp256k1' =>            '1.3.132.0.10',
        'secp384r1' =>            '1.3.132.0.34',
        'pkcs5PBES2' =>           '1.2.840.113549.1.5.13',
        'pkcs5PBKDF2' =>          '1.2.840.113549.1.5.12',
        'des-EDE3-CBC' =>         '1.2.840.113549.3.7',
        'data' =>                 '1.2.840.113549.1.7.1', // CMS data
        'signed-data' =>          '1.2.840.113549.1.7.2', // CMS signed-data
        'enveloped-data' =>       '1.2.840.113549.1.7.3', // CMS enveloped-data
        'digested-data' =>        '1.2.840.113549.1.7.5', // CMS digested-data
        'encrypted-data' =>       '1.2.840.113549.1.7.6', // CMS encrypted-data
        'authenticated-data' =>   '1.2.840.113549.1.9.16.1.2', // CMS authenticated-data
        'tstinfo' =>              '1.2.840.113549.1.9.16.1.4', // RFC3161 TSTInfo,
        'pkix' => '1.3.6.1.5.5.7',
        'pe' => '1.3.6.1.5.5.7.1',
        'qt' => '1.3.6.1.5.5.7.2',
        'kp' => '1.3.6.1.5.5.7.3',
        'ad' => '1.3.6.1.5.5.7.48',
        'cps' => '1.3.6.1.5.5.7.2.1',
        'unotice' => '1.3.6.1.5.5.7.2.2',
        'ocsp' =>'a1.3.6.1.5.5.7.48.1',
        'caIssuers' => '1.3.6.1.5.5.7.48.2',
        'timeStamping' => '1.3.6.1.5.5.7.48.3',
        'caRepository' => '1.3.6.1.5.5.7.48.5',
        'at' => '2.5.4',
        'name' => '2.5.4.41',
        'surname' => '2.5.4.4',
        'givenName' => '2.5.4.42',
        'initials' => '2.5.4.43',
        'generationQualifier' => '2.5.4.44',
        'commonName' => '2.5.4.3',
        'localityName' => '2.5.4.7',
        'stateOrProvinceName' => '2.5.4.8',
        'organizationName' => '2.5.4.10',
        'organizationalUnitName' => '2.5.4.11',
        'title' => '2.5.4.12',
        'description' => '2.5.4.13',
        'dnQualifier' => '2.5.4.46',
        'countryName' => '2.5.4.6',
        'serialNumber' => '2.5.4.5',
        'pseudonym' => '2.5.4.65',
        'postalCode' => '2.5.4.17',
        'streetAddress' => '2.5.4.9',
        'uniqueIdentifier' => '2.5.4.45',
        'role' => '2.5.4.72',
        'postalAddress' => '2.5.4.16',
        'domainComponent' => '0.9.2342.19200300.100.1.25',
        'pkcs-9' => '1.2.840.113549.1.9',
        'emailAddress' => '1.2.840.113549.1.9.1',
        'ce' => '2.5.29',
        'authorityKeyIdentifier' => '2.5.29.35',
        'subjectKeyIdentifier' => '2.5.29.14',
        'keyUsage' => '2.5.29.15',
        'privateKeyUsagePeriod' => '2.5.29.16',
        'certificatePolicies' => '2.5.29.32',
        'anyPolicy' => '2.5.29.32.0',
        'policyMappings' => '2.5.29.33',
        'subjectAltName' => '2.5.29.17',
        'issuerAltName' => '2.5.29.18',
        'subjectDirectoryAttributes' => '2.5.29.9',
        'basicConstraints' => '2.5.29.19',
        'nameConstraints' => '2.5.29.30',
        'policyConstraints' => '2.5.29.36',
        'cRLDistributionPoints' => '2.5.29.31',
        'extKeyUsage' => '2.5.29.37',
        'anyExtendedKeyUsage' => '2.5.29.37.0',
        'kp-serverAuth' => '1.3.6.1.5.5.7.3.1',
        'kp-clientAuth' => '1.3.6.1.5.5.7.3.2',
        'kp-codeSigning' => '1.3.6.1.5.5.7.3.3',
        'kp-emailProtection' => '1.3.6.1.5.5.7.3.4',
        'kp-timeStamping' => '1.3.6.1.5.5.7.3.8',
        'kp-OCSPSigning' => '1.3.6.1.5.5.7.3.9',
        'inhibitAnyPolicy' => '2.5.29.54',
        'freshestCRL' => '2.5.29.46',
        'pe-authorityInfoAccess' => '1.3.6.1.5.5.7.1.1',
        'pe-subjectInfoAccess' => '1.3.6.1.5.5.7.1.11',
        'cRLNumber' => '2.5.29.20',
        'issuingDistributionPoint' => '2.5.29.28',
        'deltaCRLIndicator' => '2.5.29.27',
        'cRLReasons' => '2.5.29.21',
        'certificateIssuer' => '2.5.29.29',
        'holdInstructionCode' => '2.5.29.23',
        'holdInstruction' => '1.2.840.10040.2',
        'holdinstruction-none' => '1.2.840.10040.2.1',
        'holdinstruction-callissuer' => '1.2.840.10040.2.2',
        'holdinstruction-reject' => '1.2.840.10040.2.3',
        'invalidityDate' => '2.5.29.24',
        'md2' => '1.2.840.113549.2.2',
        'md5' => '1.2.840.113549.2.5',
        'sha1' => '1.3.14.3.2.26',
        'dsa' => '1.2.840.10040.4.1',
        'dsa-with-sha1' => '1.2.840.10040.4.3',
        'pkcs-1' => '1.2.840.113549.1.1',
        'rsaEncryption' => '1.2.840.113549.1.1.1',
        'md2WithRSAEncryption' => '1.2.840.113549.1.1.2',
        'md5WithRSAEncryption' => '1.2.840.113549.1.1.4',
        'sha1WithRSAEncryption' => '1.2.840.113549.1.1.5',
        'dhpublicnumber' => '1.2.840.10046.2.1',
        'keyExchangeAlgorithm' => '2.16.840.1.101.2.1.1.22',
        'ansi-X9-62' => '1.2.840.10045',
        'ecSigType' => '1.2.840.10045.4',
        'ecdsa-with-SHA1' => '1.2.840.10045.4.1',
        'fieldType' => '1.2.840.10045.1',
        'prime-field' => '1.2.840.10045.1.1',
        'characteristic-two-field' => '1.2.840.10045.1.2',
        'characteristic-two-basis' => '1.2.840.10045.1.2.3',
        'gnBasis' => '1.2.840.10045.1.2.3.1',
        'tpBasis' => '1.2.840.10045.1.2.3.2',
        'ppBasis' => '1.2.840.10045.1.2.3.3',
        'publicKeyType' => '1.2.840.10045.2',
        'ecPublicKey' => '1.2.840.10045.2.1',
        'ellipticCurve' => '1.2.840.10045.3',
        'c-TwoCurve' => '1.2.840.10045.3.0',
        'c2pnb163v1' => '1.2.840.10045.3.0.1',
        'c2pnb163v2' => '1.2.840.10045.3.0.2',
        'c2pnb163v3' => '1.2.840.10045.3.0.3',
        'c2pnb176w1' => '1.2.840.10045.3.0.4',
        'c2pnb191v1' => '1.2.840.10045.3.0.5',
        'c2pnb191v2' => '1.2.840.10045.3.0.6',
        'c2pnb191v3' => '1.2.840.10045.3.0.7',
        'c2pnb191v4' => '1.2.840.10045.3.0.8',
        'c2pnb191v5' => '1.2.840.10045.3.0.9',
        'c2pnb208w1' => '1.2.840.10045.3.0.10',
        'c2pnb239v1' => '1.2.840.10045.3.0.11',
        'c2pnb239v2' => '1.2.840.10045.3.0.12',
        'c2pnb239v3' => '1.2.840.10045.3.0.13',
        'c2pnb239v4' => '1.2.840.10045.3.0.14',
        'c2pnb239v5' => '1.2.840.10045.3.0.15',
        'c2pnb272w1' => '1.2.840.10045.3.0.16',
        'c2pnb304w1' => '1.2.840.10045.3.0.17',
        'c2pnb359v1' => '1.2.840.10045.3.0.18',
        'c2pnb368w1' => '1.2.840.10045.3.0.19',
        'c2pnb431r1' => '1.2.840.10045.3.0.20',
        'primeCurve' => '1.2.840.10045.3.1',
        'prime192v1' => '1.2.840.10045.3.1.1',
        'prime192v2' => '1.2.840.10045.3.1.2',
        'prime192v3' => '1.2.840.10045.3.1.3',
        'prime239v1' => '1.2.840.10045.3.1.4',
        'prime239v2' => '1.2.840.10045.3.1.5',
        'prime239v3' => '1.2.840.10045.3.1.6',
        'prime256v1' => '1.2.840.10045.3.1.7',
        'RSAES-OAEP' => '1.2.840.113549.1.1.7',
        'pSpecified' => '1.2.840.113549.1.1.9',
        'RSASSA-PSS' => '1.2.840.113549.1.1.10',
        'mgf1' => '1.2.840.113549.1.1.8',
        'sha224WithRSAEncryption' => '1.2.840.113549.1.1.14',
        'sha256WithRSAEncryption' => '1.2.840.113549.1.1.11',
        'sha384WithRSAEncryption' => '1.2.840.113549.1.1.12',
        'sha512WithRSAEncryption' => '1.2.840.113549.1.1.13',
        'sha224' => '2.16.840.1.101.3.4.2.4',
        'sha256' => '2.16.840.1.101.3.4.2.1',
        'sha384' => '2.16.840.1.101.3.4.2.2',
        'sha512' => '2.16.840.1.101.3.4.2.3',
        'GostR3411-94-with-GostR3410-94' => '1.2.643.2.2.4',
        'GostR3411-94-with-GostR3410-2001' => '1.2.643.2.2.3',
        'GostR3410-2001' => '1.2.643.2.2.20',
        'GostR3410-94' => '1.2.643.2.2.19',
        'netscape' => '2.16.840.1.113730',
        'netscape-cert-extension' => '2.16.840.1.113730.1',
        'netscape-cert-type' => '2.16.840.1.113730.1.1',
        'netscape-comment' => '2.16.840.1.113730.1.13',
        'netscape-ca-policy-url' => '2.16.840.1.113730.1.8',
        'logotype' => '1.3.6.1.5.5.7.1.12',
        'entrustVersInfo' => '1.2.840.113533.7.65.0',
        'verisignPrivate' => '2.16.840.1.113733.1.6.9',
        'unstructuredName' => '1.2.840.113549.1.9.2',
        'challengePassword' => '1.2.840.113549.1.9.7',
        'extensionRequest' => '1.2.840.113549.1.9.14',
        'userid' => '0.9.2342.19200300.100.1.1',
        's/mime' => '1.2.840.113549.1.9.15',
        'unstructuredAddress' => '1.2.840.113549.1.9.8',
        'rc2-cbc' => '1.2.840.113549.3.2',
        'rc4' => '1.2.840.113549.3.4',
        'desCBC' => '1.3.14.3.2.7',
        'qcStatements' => '1.3.6.1.5.5.7.1.3',
        'pkixQCSyntax-v1' => '1.3.6.1.5.5.7.11.1',
        'pkixQCSyntax-v2' => '1.3.6.1.5.5.7.11.2',
        'ipsecEndSystem' => '1.3.6.1.5.5.7.3.5',
        'ipsecTunnel' => '1.3.6.1.5.5.7.3.6',
        'ipsecUser' => '1.3.6.1.5.5.7.3.7',
        'OCSP' => '1.3.6.1.5.5.7.48.1',
        'countryOfCitizenship' => '1.3.6.1.5.5.7.9.4',
        'IPSECProtection' => '1.3.6.1.5.5.8.2.2',
        'telephoneNumber' => '2.5.4.20',
        'organizationIdentifier' => '2.5.4.97'
    ];

    /**
     * Convert a number to base256
     * @param  integer    $number the number to convert
     * @param  integer    $base   the current base of the number (optional, defaults to 10)
     * @return string             the number in base256
     */
    public static function toBase256($number, $base = 10)
    {
        $bin = base_convert($number, $base, 2);
        $res = "";
        $len = ceil(strlen($bin) / 8) * 8;
        $bin = str_pad($bin, $len, "0", STR_PAD_LEFT);
        for ($i = ($len-8); $i >= 0; $i -= 8) {
            $res = chr(base_convert(substr($bin, $i, 8), 2, 10)) . $res;
        }
        return $res;
    }
    /**
     * Convert a number from base256
     * @param  string      $string the number to convert
     * @param  integer     $base   the base to convert to (optional, defaults to 10)
     * @return integer             the converted number
     */
    public static function fromBase256($string, $base = 10)
    {
        $number = "";
        for ($i = 0; $i < strlen($string); $i++) {
            $number .= str_pad(base_convert(ord($string{$i}), 10, 2), 8, "0", STR_PAD_LEFT);
        }
        return $number;
    }

    /**
     * Encode some data to DER using a mapping array.
     * @param  mixed     $source  the data to convert
     * @param  array     $mapping rules to convert by (check the example on https://github.com/vakata/asn1)
     * @return string             raw DER output (base64_encode if needed)
     */
    public static function encodeDER($source, $mapping)
    {
        if (isset($mapping['default']) && $source === $mapping['default']) {
            return '';
        }

        $tag = $mapping['tag'];
        switch ($tag) {
            case static::TYPE_SET:
            case static::TYPE_SEQUENCE:
                $tag |= 0x20; // set the constructed bit
                $value = '';
                if (isset($mapping['min']) && isset($mapping['max'])) {
                    $child = $mapping['children'];
                    foreach ($source as $content) {
                        $temp = static::encodeDER($content, $child);
                        if ($temp === false) {
                            return false;
                        }
                        $value .= $temp;
                    }
                    break;
                }

                foreach ($mapping['children'] as $key => $child) {
                    if (!array_key_exists($key, $source)) {
                        if (!isset($child['optional'])) {
                            return false;
                        }
                        continue;
                    }
                    $temp = static::encodeDER($source[$key], $child);
                    if ($temp === false) {
                        return false;
                    }
                    if ($temp === '') {
                        continue;
                    }
                    $value .= $temp;
                }
                break;
            case static::TYPE_CHOICE:
                $temp = false;
                foreach ($mapping['children'] as $key => $child) {
                    if (!isset($source[$key])) {
                        continue;
                    }
                    $temp = static::encodeDER($source[$key], $child);
                    if ($temp === false) {
                        return false;
                    }
                    if ($temp === '') {
                        continue;
                    }
                    $tag = ord($temp[0]);
                }
                return $temp;
            case static::TYPE_INTEGER:
            case static::TYPE_ENUMERATED:
                if (!isset($mapping['mapping'])) {
                    $value = static::toBase256((int)$source);
                } else {
                    $value = array_search($source, $mapping['mapping']);
                    if ($value === false) {
                        return false;
                    }
                    $value = static::toBase256((int)$value);
                }
                if (!strlen($value)) {
                    $value = chr(0);
                }
                break;
            case static::TYPE_UTC_TIME:
            case static::TYPE_GENERALIZED_TIME:
                $format = $mapping['tag'] == static::TYPE_UTC_TIME ? 'y' : 'Y';
                $format.= 'mdHis';
                $value = @gmdate($format, strtotime($source)) . 'Z';
                break;
            case static::TYPE_BIT_STRING:
                if (isset($mapping['mapping'])) {
                    $bits = array_fill(0, count($mapping['mapping']), 0);
                    $size = 0;
                    for ($i = 0; $i < count($mapping['mapping']); $i++) {
                        if (in_array($mapping['mapping'][$i], $source)) {
                            $bits[$i] = 1;
                            $size = $i;
                        }
                    }

                    if (isset($mapping['min']) && $mapping['min'] >= 1 && $size < $mapping['min']) {
                        $size = $mapping['min'] - 1;
                    }

                    $offset = 8 - (($size + 1) & 7);
                    $offset = $offset !== 8 ? $offset : 0;

                    $value = chr($offset);

                    for ($i = $size + 1; $i < count($mapping['mapping']); $i++) {
                        unset($bits[$i]);
                    }

                    $bits = implode('', array_pad($bits, $size + $offset + 1, 0));
                    $bytes = explode(' ', rtrim(chunk_split($bits, 8, ' ')));
                    foreach ($bytes as $byte) {
                        $value.= chr(bindec($byte));
                    }

                    break;
                }
                // default to octet string if no mapping is present
            case static::TYPE_OCTET_STRING:
                $value = isset($mapping['raw']) && $mapping['raw'] ? $source : base64_decode($source);
                break;
            case static::TYPE_OBJECT_IDENTIFIER:
                if (!isset($source) && $mapping['optional']) {
                    return;
                }
                $oid = preg_match('#(?:\d+\.)+#', $source) ?
                  $source :
                  isset(static::$oids[$source]) ? static::$oids[$source] : false;
                if ($oid === false) {
                    throw new ASN1Exception('Invalid OID');
                }
                $value = '';
                $parts = explode('.', $oid);
                $value = chr(40 * $parts[0] + $parts[1]);
                for ($i = 2; $i < count($parts); $i++) {
                    $temp = '';
                    if (!$parts[$i]) {
                        $temp = "\0";
                    } else {
                        while ($parts[$i]) {
                            $temp = chr(0x80 | ($parts[$i] & 0x7F)) . $temp;
                            $parts[$i] >>= 7;
                        }
                        $temp[strlen($temp) - 1] = $temp[strlen($temp) - 1] & chr(0x7F);
                    }
                    $value.= $temp;
                }
                break;
            case static::TYPE_ANY:
                switch (true) {
                    case !isset($source):
                        return static::encodeDER(null, array('tag' => static::TYPE_NULL) + $mapping);
                    case is_int($source):
                        return static::encodeDER($source, array('tag' => static::TYPE_INTEGER) + $mapping);
                    case is_float($source):
                        return static::encodeDER($source, array('tag' => static::TYPE_REAL) + $mapping);
                    case is_bool($source):
                        return static::encodeDER($source, array('tag' => static::TYPE_BOOLEAN) + $mapping);
                    default:
                        throw new ASN1Exception('Unrecognized type');
                }
                break;
            case static::TYPE_NULL:
                $value = '';
                break;
            case static::TYPE_NUMERIC_STRING:
            case static::TYPE_TELETEX_STRING:
            case static::TYPE_PRINTABLE_STRING:
            case static::TYPE_UNIVERSAL_STRING:
            case static::TYPE_UTF8_STRING:
            case static::TYPE_BMP_STRING:
            case static::TYPE_IA5_STRING:
            case static::TYPE_VISIBLE_STRING:
            case static::TYPE_VIDEOTEX_STRING:
            case static::TYPE_GRAPHIC_STRING:
            case static::TYPE_GENERAL_STRING:
                $value = $source;
                break;
            case static::TYPE_BOOLEAN:
                $value = $source ? "\xFF" : "\x00";
                break;
            default:
                throw new ASN1Exception('Mapping provides no type definition');
        }

        return chr($tag) . static::encodeLength(strlen($value)) . $value;
    }

    protected static function encodeLength($length)
    {
        if ($length <= 0x7F) {
            return chr($length);
        }
        $temp = ltrim(pack('N', $length), chr(0));
        return pack('Ca*', 0x80 | strlen($temp), $temp);
    }

    /**
     * Decode DER formatted data.
     * @param  string     $encoded raw DER input
<<<<<<< HEAD
     * @param  array|null $mapping optional mapping to follow (check the example on https://gihub.com/vakata/asn1)
     * @param  boolean    $raw     optional whether to return raw output or not
=======
     * @param  array|null $mapping optional mapping to follow (check the example on https://github.com/vakata/asn1)
>>>>>>> 965d84df
     * @return array               the decoded object
     */
    public static function decodeDER($encoded, array $mapping = null, $raw = false)
    {
        $decoded = static::decode($encoded);
        if (count($decoded) === 1) {
            $decoded = $decoded[0];
        }
        $result = null;
        if ($mapping) {
            static::map($decoded, $mapping, $result);
        } elseif ($raw) {
            return $decoded;
        } else {
            static::values($decoded, $result);
        }
        return $result;
    }

    protected static function decode($stream, $start = 0)
    {
        if (is_string($stream)) {
            $temp = $stream;
            $stream = fopen('php://temp', 'r+');
            fwrite($stream, $temp);
            rewind($stream);
        }
        $result = [];
        $read = 0;
        while (!feof($stream)) {
            $identifier = ord(fread($stream, 1));
            $read += 1;
            $constructed = ($identifier >> 5) & 1; // 6th bit
            $class = ($identifier >> 6) & 3; // 7th and 8th bits
            $tag = $identifier & 31; // first 5 bits

            if ($tag === 31) { // long tag (read each 7 bits until the 8th is 0)
                $tag = 0;
                while (true) {
                    $temp = ord(fread($stream, 1));
                    $read += 1;
                    $tag <<= 7;
                    $tag |= $temp & 127;
                    if (($temp & 128) === 0) {
                        break;
                    }
                }
            }

            $temp = ord(fread($stream, 1));
            $read += 1;
            $length = null;
            if ($temp === 128) {
                // indefinite
                $length = null;
            } elseif ($temp & 128) {
                // long form
                $octets = $temp & 127;
                $length = 0;
                for ($i = 0; $i < $octets; $i++) {
                    $length <<= 8;
                    $length |= ord(fread($stream, 1));
                    $read += 1;
                }
            } else {
                // short form
                $length = $temp;
            }

            $contents = '';
            if ($length === null) {
                while (!feof($stream)) {
                    $oct1 = fread($stream, 1);
                    $oct2 = fread($stream, 1);
                    if (ord($oct1) === 0 && ord($oct2) === 0) {
                        break;
                    }
                    $contents .= $oct1 . $oct2;
                }
                $length = strlen($contents);
            } else {
                if ($length) {
                    $contents = fread($stream, $length);
                }
            }

            if ($class !== static::CLASS_UNIVERSAL) {
                if ($constructed) {
                    $contents = static::decode($contents, $start + $read);
                    if (count($contents) === 1) {
                        $contents = $contents[0];
                    }
                }
            } else {
                switch ($tag) {
                    case static::TYPE_BOOLEAN:
                        $contents = (bool)ord($contents[0]);
                        break;
                    case static::TYPE_INTEGER:
                        $contents = static::fromBase256($contents);
                        break;
                    case static::TYPE_ENUMERATED:
                        $contents = (int)base_convert(static::fromBase256($contents), 2, 10);
                        break;
                    case static::TYPE_REAL:
                        // TODO: read the specs
                        return false;
                    case static::TYPE_BIT_STRING:
                        if ($constructed) {
                            $temp = static::decode($contents, $start + $read);
                            $real = '';
                            for ($i = 0; $i < count($temp) - 1; $i++) {
                                $real .= $temp['contents'];
                            }
                            $real = $temp[count($temp) - 1]['content'][0] . $real . substr($temp[$i]['content'], 1);
                            $contents = $real;
                        }
                        break;
                    case static::TYPE_OCTET_STRING:
                        if ($constructed) {
                            $contents = implode('', array_map(function ($v) {
                                return $v['contents'];
                            }, static::decode($contents, $start + $read)));
                        }
                        break;
                    case static::TYPE_NULL:
                        $contents = null;
                        break;
                    case static::TYPE_SEQUENCE:
                    case static::TYPE_SET:
                        $contents = static::decode($contents, $start + $read);
                        break;
                    case static::TYPE_OBJECT_IDENTIFIER:
                        $real = '';
                        $temp = ord($contents[0]);
                        $real = sprintf('%d.%d', floor($temp / 40), $temp % 40);
                        $obid = 0;
                        // process septets
                        for ($i = 1; $i < strlen($contents); $i++) {
                            $temp = ord($contents[$i]);
                            $obid <<= 7;
                            $obid |= $temp & 0x7F;
                            if (~$temp & 0x80) {
                                $real .= '.' . $obid;
                                $obid = 0;
                            }
                        }
                        $contents = $real;
                        break;
                    case static::TYPE_UTC_TIME:
                    case static::TYPE_GENERALIZED_TIME:
                    case static::TYPE_NUMERIC_STRING:
                    case static::TYPE_PRINTABLE_STRING:
                    case static::TYPE_TELETEX_STRING:
                    case static::TYPE_VIDEOTEX_STRING:
                    case static::TYPE_VISIBLE_STRING:
                    case static::TYPE_IA5_STRING:
                    case static::TYPE_GRAPHIC_STRING:
                    case static::TYPE_GENERAL_STRING:
                    case static::TYPE_UTF8_STRING:
                    case static::TYPE_BMP_STRING:
                    default:
                        break;
                }
            }
            if ($class > 0 || $tag > 0) {
                $result[] = [
                    'class'    => $class,
                    'tag'      => $tag,
                    'start'    => $start,
                    'length'   => $length + $read,
                    'contents' => $contents
                ];
            }
        }

        return $result;
    }

    protected static function map($decoded, $mapping, &$result)
    {
        while ($decoded['class'] !== 0 && isset($decoded['contents']) && is_array($decoded['contents'])) {
            $decoded = $decoded['contents'];
        }
        if ($mapping['tag'] === ASN1::TYPE_CHOICE) {
            foreach ($mapping['children'] as $child) {
                if ($decoded['tag'] === $child['tag']) {
                    $mapping = $child;
                    break;
                }
            }
        }
        if (in_array($mapping['tag'], [ASN1::TYPE_SEQUENCE, ASN1::TYPE_SET]) &&
            in_array($decoded['tag'], [ASN1::TYPE_SEQUENCE, ASN1::TYPE_SET])) {
            $mapping['tag'] = $decoded['tag'];
        }
        if (!in_array($mapping['tag'], [ASN1::TYPE_ANY, ASN1::TYPE_ANY_RAW]) && $mapping['tag'] !== $decoded['tag']) {
            if (!isset($mapping['optional']) || !$mapping['optional']) {
                throw new ASN1Exception('Decoded data does not match mapping');
            }
            return false;
        }
        if ($mapping['tag'] === ASN1::TYPE_ANY && isset($decoded['tag'])) {
            $mapping['tag'] = $decoded['tag'];
        }
        switch ($mapping['tag']) {
            case static::TYPE_ANY_RAW:
                static::values($decoded, $result);
                break;
            case static::TYPE_SET:
                if (isset($mapping['repeat'])) {
                    foreach ($decoded['contents'] as $i => $v) {
                        static::map(
                            isset($decoded['contents'][$i]) ? $decoded['contents'][$i] : null,
                            $mapping['repeat'],
                            $result[$i]
                        );
                    }
                } else {
                    $temp = $decoded['contents'];
                    foreach ($mapping['children'] as $k => $v) {
                        $result[$k] = null;
                        foreach ($temp as $kk => $vv) {
                            if ($v['tag'] === ASN1::TYPE_ANY || $v['tag'] === $vv['tag']) {
                                if (static::map($vv, $v, $result[$k])) {
                                    unset($temp[$kk]);
                                } else {
                                    $result[$k] = null;
                                }
                                break;
                            }
                        }
                        if ($result[$k] === null && (!isset($v['optional']) || !$v['optional'])) {
                            throw new ASN1Exception('Decoded data does not match mapping');
                        }
                    }
                }
                break;
            case static::TYPE_SEQUENCE:
                $result = [];
                $i = 0;
                if (isset($mapping['repeat'])) {
                    foreach ($decoded['contents'] as $i => $v) {
                        static::map(
                            isset($decoded['contents'][$i]) ? $decoded['contents'][$i] : null,
                            $mapping['repeat'],
                            $result[$i]
                        );
                    }
                } else {
                    foreach ($mapping['children'] as $k => $v) {
                        $result[$k] = null;
                        if (static::map(
                                isset($decoded['contents'][$i]) ? $decoded['contents'][$i] : null,
                                $v,
                                $result[$k]
                        )) {
                            $i++;
                        }
                    }
                }
                break;
            case static::TYPE_OBJECT_IDENTIFIER:
                $result = array_search($decoded['contents'], static::$oids);
                if ($result === false) {
                    $result = $decoded['contents'];
                }
                break;
            case static::TYPE_OCTET_STRING:
                if (isset($mapping['der']) && $mapping['der']) {
                    $result = static::decodeDER($decoded['contents']);
                } else {
                    $result = base64_encode($decoded['contents']);
                }
                break;
            case static::TYPE_INTEGER:
                $base = isset($mapping['base']) && (int)$mapping['base'] ? (int)$mapping['base'] : 10;
                if ($base < 3) {
                    $result = $decoded['contents'];
                } else {
                    if (strlen($decoded['contents']) > 53 && $base === 16) {
                        $hex = '';
                        for ($i = strlen($decoded['contents']) - 4; $i >= 0; $i-=4) {
                            $hex .= dechex(bindec(substr($decoded['contents'], $i, 4)));
                        }
                        $result = strrev($hex);
                    } else {
                        $temp = base_convert($decoded['contents'], 2, $base);
                        if ($base === 10) {
                            $temp = (int)$temp;
                        }
                        $result = $temp;
                    }
                }
                if (isset($mapping['mapping']) && isset($mapping['mapping'][$result])) {
                    $result = $mapping['mapping'][$result];
                }
                break;
            case static::TYPE_UTC_TIME:
                $content = $decoded['contents'];
                $format = 'YmdHis';
                $matches = [];
                if (preg_match('#^(\d{10})(Z|[+-]\d{4})$#', $content, $matches)) {
                    $content = $matches[1] . '00' . $matches[2];
                }
                $prefix = substr($content, 0, 2) >= 50 ? '19' : '20';
                $content = $prefix . $content;
                if ($content[strlen($content) - 1] == 'Z') {
                    $content = substr($content, 0, -1) . '+0000';
                }
                if (strpos($content, '-') !== false || strpos($content, '+') !== false) {
                    $format.= 'O';
                }
                $result = @DateTime::createFromFormat($format, $content);
                $result = $result ? $result->getTimestamp() : false;
                break;
            case static::TYPE_GENERALIZED_TIME:
                $content = $decoded['contents'];
                $format = 'YmdHis';
                if (strpos($content, '.') !== false) {
                    $format.= '.u';
                }
                if ($content[strlen($content) - 1] == 'Z') {
                    $content = substr($content, 0, -1) . '+0000';
                }
                if (strpos($content, '-') !== false || strpos($content, '+') !== false) {
                    $format.= 'O';
                }
                $result = @DateTime::createFromFormat($format, $content);
                $result = $result ? $result->getTimestamp() : false;
                break;
            default:
                $result = $decoded['contents'];
                if (isset($mapping['mapping']) && isset($mapping['mapping'][$result])) {
                    $result = $mapping['mapping'][$result];
                }
                break;
        }
        return true;
    }

    protected static function values($decoded, &$result) {
        while ($decoded['class'] !== 0 &&
            isset($decoded['contents']) &&
            is_array($decoded['contents']) &&
            isset($decoded['contents']['tag'])
        ) {
            $decoded = $decoded['contents'];
        }
        switch ($decoded['tag']) {
            case static::TYPE_SEQUENCE:
            case static::TYPE_SET:
                foreach ($decoded['contents'] as $k => $v) {
                    $result[$k] = null;
                    static::values($v, $result[$k]);
                }
                break;
            case static::TYPE_OBJECT_IDENTIFIER:
                $result = array_search($decoded['contents'], static::$oids);
                if ($result === false) {
                    $result = $decoded['contents'];
                }
                break;
            default:
                $result = $decoded['contents'];
                break;
        }
        return true;
    }
}<|MERGE_RESOLUTION|>--- conflicted
+++ resolved
@@ -510,12 +510,8 @@
     /**
      * Decode DER formatted data.
      * @param  string     $encoded raw DER input
-<<<<<<< HEAD
-     * @param  array|null $mapping optional mapping to follow (check the example on https://gihub.com/vakata/asn1)
+     * @param  array|null $mapping optional mapping to follow (check the example on https://github.com/vakata/asn1)
      * @param  boolean    $raw     optional whether to return raw output or not
-=======
-     * @param  array|null $mapping optional mapping to follow (check the example on https://github.com/vakata/asn1)
->>>>>>> 965d84df
      * @return array               the decoded object
      */
     public static function decodeDER($encoded, array $mapping = null, $raw = false)
